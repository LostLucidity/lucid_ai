--- conflicted
+++ resolved
@@ -4,10 +4,7 @@
 const { createSystem } = require("@node-sc2/core");
 const { Ability } = require("@node-sc2/core/constants");
 const { liftingAbilities, landingAbilities } = require("@node-sc2/core/constants/groups");
-<<<<<<< HEAD
 const { distance } = require("@node-sc2/core/utils/geometry/point");
-=======
->>>>>>> b1932efc
 const { setPendingOrders } = require("../helper");
 const planService = require("../services/plan-service");
 const sharedService = require("../services/shared-service");
@@ -21,7 +18,6 @@
     const swapBuildings = units.withLabel('swapBuilding');
     for (let step = 0; step < swapBuildings.length; step++) {
       const building = swapBuildings[step];
-<<<<<<< HEAD
       if (building.availableAbilities().find(ability => liftingAbilities.includes(ability)) && !building.labels.has('pendingOrders')) {
         if (distance(building.pos, building.labels.get('swapBuilding')) > 1) {
           const unitCommand = {
@@ -32,13 +28,6 @@
           setPendingOrders(building, unitCommand);
         } else {
           building.labels.delete('swapBuilding');
-=======
-      if (building.availableAbilities().find(ability => liftingAbilities.includes(ability)) && (!building['pendingOrders'] || !building['pendingOrders'].length)) {
-        building.labels.set('addAddOn');
-        const unitCommand = {
-          abilityId: Ability.LIFT,
-          unitTags: [building.tag],
->>>>>>> b1932efc
         }
       }
       if (building.availableAbilities().find(ability => landingAbilities.includes(ability))) {
