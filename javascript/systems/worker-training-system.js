//@ts-check
"use strict"

const { createSystem } = require("@node-sc2/core");
const buildWorkers = require("../helper/build-workers");
const shortOnWorkers = require("../helper/short-on-workers");
const planService = require("../services/plan-service");
<<<<<<< HEAD
const enemyTrackingService = require("./enemy-tracking/enemy-tracking-service");
const { getSelfCombatSupply } = require("./track-units/track-units-service");
const { haveProductionUnitsFor } = require("./unit-training/unit-training-service");
=======
const scoutService = require("./scouting/scouting-service");
>>>>>>> b1932efc

module.exports = createSystem({
  name: 'WorkerTrainingSystem',
  type: 'agent',
  async onStep(world) {
    const { agent, data, resources } = world;
    const conditions = [
<<<<<<< HEAD
      !planService.pauseBuilding,
      agent.minerals < 512 || planService.trainingTypes.filter(type => haveProductionUnitsFor(world, type)).length === 0,
=======
      !planService.isPlanPaused,
      agent.minerals < 512,
>>>>>>> b1932efc
      shortOnWorkers(resources),
      !scoutService.outsupplied,
    ];
    if (conditions.every(condition => condition)) {
      try { await buildWorkers(agent, data, resources); } catch (error) { console.log(error); }
    }
  }
});<|MERGE_RESOLUTION|>--- conflicted
+++ resolved
@@ -5,13 +5,7 @@
 const buildWorkers = require("../helper/build-workers");
 const shortOnWorkers = require("../helper/short-on-workers");
 const planService = require("../services/plan-service");
-<<<<<<< HEAD
-const enemyTrackingService = require("./enemy-tracking/enemy-tracking-service");
-const { getSelfCombatSupply } = require("./track-units/track-units-service");
-const { haveProductionUnitsFor } = require("./unit-training/unit-training-service");
-=======
 const scoutService = require("./scouting/scouting-service");
->>>>>>> b1932efc
 
 module.exports = createSystem({
   name: 'WorkerTrainingSystem',
@@ -19,13 +13,8 @@
   async onStep(world) {
     const { agent, data, resources } = world;
     const conditions = [
-<<<<<<< HEAD
-      !planService.pauseBuilding,
-      agent.minerals < 512 || planService.trainingTypes.filter(type => haveProductionUnitsFor(world, type)).length === 0,
-=======
       !planService.isPlanPaused,
       agent.minerals < 512,
->>>>>>> b1932efc
       shortOnWorkers(resources),
       !scoutService.outsupplied,
     ];
