--- conflicted
+++ resolved
@@ -2,14 +2,17 @@
 "use strict"
 
 // src/utils.js
+
+// External library imports from @node-sc2/core
+const { UnitType } = require("@node-sc2/core/constants");
+const { SupplyUnitRace } = require("@node-sc2/core/constants/race-map");
 const { gridsInCircle } = require("@node-sc2/core/utils/geometry/angle");
+
+// Internal module imports
+const { areEqual, getClosestPathablePositions } = require("./common");
 const { getDistance } = require("./geometryUtils");
-const { areEqual, getClosestPathablePositions } = require("./common");
-const { SupplyUnitRace } = require("@node-sc2/core/constants/race-map");
-const { UnitType } = require("@node-sc2/core/constants");
-<<<<<<< HEAD
+const { isLineTraversable } = require("./mapUtils");
 const { getMapPath, getPathCoordinates } = require("./pathUtils");
-const { isLineTraversable } = require("./mapUtils");
 
 /**
  * @param {DataStorage} data
@@ -20,8 +23,6 @@
   const { foodRequired } = data.getUnitTypeData(unitType);
   return foodRequired || 0;
 }
-=======
->>>>>>> 2e0694a6
 
 /**
  * @param {MapResource} map
@@ -229,10 +230,7 @@
 }
 
 module.exports = {
-<<<<<<< HEAD
   getFoodUsedByUnitType,
-=======
->>>>>>> 2e0694a6
   getPathablePositionsForStructure,
   getStringNameOfConstant,
   getUnitsWithinDistance,
