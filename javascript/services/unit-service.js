--- conflicted
+++ resolved
@@ -9,19 +9,6 @@
 const { UnitType } = require("@node-sc2/core/constants");
 
 const unitService = {
-<<<<<<< HEAD
-
-=======
-  /** @type Map<UnitTypeId, number> */
-  ZERG_UNITS_ON_CREEP_BONUS: new Map([
-    [UnitType.QUEEN, 2.67],
-    [UnitType.LOCUSTMP, 1.4],
-    [UnitType.SPORECRAWLER, 1.5],
-    [UnitType.SPINECRAWLER, 1.5],
-  ]),
-  /** @type number */
-  liftAndLandingTime: 64 / 22.4,
->>>>>>> 2e0694a6
   /**
    * @type boolean
    */
